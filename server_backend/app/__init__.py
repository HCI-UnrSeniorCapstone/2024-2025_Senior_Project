--- conflicted
+++ resolved
@@ -155,20 +155,14 @@
     from app.routes.studies import bp as studies_bp
     from app.routes.sessions import bp as sessions_bp
     from app.routes.testing_reset_db import bp as testing_reset_db_bp
-<<<<<<< HEAD
     from app.routes.user_handling import bp as user_handling
-=======
     from app.routes.trials import bp as trials_bp
->>>>>>> 46da83d5
 
     app.register_blueprint(general_bp)
     app.register_blueprint(studies_bp)
     app.register_blueprint(sessions_bp)
     app.register_blueprint(testing_reset_db_bp)
-<<<<<<< HEAD
     app.register_blueprint(user_handling)
-=======
     app.register_blueprint(trials_bp)
 
->>>>>>> 46da83d5
     return app