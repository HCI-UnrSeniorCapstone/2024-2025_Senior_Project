<template>
  <v-main>
    <v-container class="mt-5">
      <v-row>
        <v-col cols="12">
          <h2>Studies</h2>
        </v-col>
      </v-row>

      <v-row justify="space-between" class="mb-4">
        <v-col cols="12" md="8" lg="9">
          <v-text-field
            v-model="search"
            label="Search"
            prepend-inner-icon="mdi-magnify"
            variant="outlined"
            hide-details
            single-line
          ></v-text-field>
        </v-col>
        <v-col cols="12" md="4" lg="3" class="d-flex justify-end">
          <v-btn class="create-study" color="primary" @click="openNewStudy">
            + Create New Study
          </v-btn>
        </v-col>
      </v-row>

      <v-row>
        <v-col cols="12">
          <v-card flat>
            <v-data-table
              :headers="headers"
              :items="studies"
              :search="search"
              class="table-background"
            >
              <template v-slot:item.studyName="{ item }">
                <div class="study-name">
                  {{ item.studyName }}
                </div>
              </template>
              <template v-slot:item.studyDesc="{ item }">
                <div>
                  {{
                    item.studyDesc.length > 100
                      ? item.studyDesc.substring(0, 100) + '...'
                      : item.studyDesc
                  }}
                </div>
              </template>
              <template v-slot:item.sessionCount="{ item }">
                <div>
                  {{ item.sessionCount }}
                </div>
              </template>
              <template v-slot:item.progress="{ item }">
                <v-progress-linear
                  :model-value="calculateProgress(item.sessionCount)"
                  height="15"
                  color="primary"
                >
                </v-progress-linear>
              </template>
              <template v-slot:item.actions="{ item }">
                <v-icon
                  v-tooltip="'Download Results'"
                  class="me-2"
                  size="small"
                  @click.stop="downloadStudyData(item.studyID)"
                >
                  mdi-download
                </v-icon>
                <v-icon
                  v-tooltip="'Open'"
                  class="me-2"
                  size="small"
                  @click.stop="openDrawer(item.studyID)"
                >
                  mdi-arrow-expand
                </v-icon>
                <v-icon
                  v-if="item.canEdit"
                  v-tooltip="'Edit'"
                  class="me-2"
                  size="small"
                  @click.stop="editExistingStudy(item.studyID)"
                >
                  mdi-pencil
                </v-icon>
                <v-icon
                  v-tooltip="'Duplicate'"
                  class="me-2"
                  size="small"
                  @click.stop="duplicateStudy(item.studyID)"
                >
                  mdi-content-copy
                </v-icon>
                <v-icon
                  v-tooltip="'Delete'"
                  size="small"
                  @click="
                    displayDialog({
                      title: 'Delete Study?',
                      text: 'Are you sure you want to delete this study?',
                      studyID: item.studyID,
                    })
                  "
                >
                  mdi-delete
                </v-icon>
              </template>
            </v-data-table>
          </v-card>
        </v-col>
      </v-row>

      <StudyPanel
        v-if="drawer && selectedStudy.studyID"
        :drawer="drawer"
        :studyID="selectedStudy.studyID"
        @update:drawer="drawer = $event"
        @close="drawer = false"
      />

      <div class="text-center pa-4">
        <v-dialog v-model="dialog" max-width="400" persistent>
          <v-card
            prepend-icon="mdi-alert-outline"
            :text="dialogDetails.text"
            :title="dialogDetails.title"
          >
            <template v-slot:actions>
              <v-spacer></v-spacer>

              <v-btn @click="closeDialog()"> Cancel </v-btn>

              <v-btn @click="closeDialog('yes')"> Agree </v-btn>
            </template>
          </v-card>
        </v-dialog>
      </div>
    </v-container>
  </v-main>
</template>

<script>
<<<<<<< HEAD
import StudyPanel from './StudyPanel.vue'

import api from '@/axiosInstance'
=======
import StudyPanel from '@/components/StudyPanel.vue'
import axios from 'axios'
>>>>>>> 46da83d5

export default {
  components: { StudyPanel },

  data() {
    return {
      search: '',
      drawer: false,
      selectedStudy: {},
      headers: [
        {
          align: 'start',
          key: 'dateCreated',
          sortable: false,
          title: 'Date Created',
        },
        {
          key: 'studyName',
          title: 'User Study Name',
          sortable: false,
          width: '250px',
        },
        { key: 'studyDesc', title: 'Description', sortable: false },
        { key: 'sessionCount', title: 'Sessions', sortable: false },
        { key: 'progress', title: 'Progress', sortable: false, width: '200px' },
        { key: 'role', title: 'Role', sortable: false },
        { key: 'actions', title: 'Actions', sortable: false },
      ],
      // dialog box for user confirmation
      dialog: false,
      dialogDetails: {
        title: '',
        text: '',
        study: '',
      },
      // holds all the studies returned from db query
      studies: [],
    }
  },

  //populate table on page load w/ a temporary hardcoded userID of 1
  async mounted() {
    await this.populateStudies(1)
    // If we canceled during sessions setup this will seed the view so the study panel opens to the appropriate study automatically
    const studyID = this.$route.query.studyID
    if (studyID) {
      this.openDrawer(Number(studyID))
    }
  },

  watch: {
    // Prevents study panel from reopening upon refresh if previously closed
    drawer(newVal) {
      if (!newVal && this.$route.query.studyID) {
        this.$router.replace({
          query: { ...this.$route.query, studyID: undefined },
        })
      }
    },
  },

  methods: {
    // populating the studies table
    async populateStudies(userID) {
      try {
<<<<<<< HEAD
    const backendUrl = this.$backendUrl
    const path = `${backendUrl}/get_study_data/${userID}`
    const response = await api.get(path)

    if (Array.isArray(response.data)) {
      this.studies = await Promise.all(
        response.data.map(async (study) => {
          const canEdit = await this.checkIfOverwriteAllowed(userID, study[1])
          return {
            dateCreated: study[0],
            studyID: study[1],
            studyName: study[2],
            studyDesc: study[3],
            sessionCount: study[4],
            role: study[5],
            canEdit: canEdit, // Add the flag to the study object
          }
        })
      )
    }
=======
        const backendUrl = this.$backendUrl
        const path = `${backendUrl}/get_study_data/${userID}`
        const response = await axios.get(path)

        if (Array.isArray(response.data)) {
          this.studies = await Promise.all(
            response.data.map(async study => {
              const canEdit = await this.checkIfOverwriteAllowed(
                userID,
                study[1],
              )
              return {
                dateCreated: study[0],
                studyID: study[1],
                studyName: study[2],
                studyDesc: study[3],
                sessionCount: study[4],
                role: study[5],
                canEdit: canEdit, // Add the flag to the study object
              }
            }),
          )
        }
>>>>>>> 46da83d5
      } catch (error) {
        console.error('Error retrieving studies: ', error)
      }
    },

    // route to an empty study form page
    openNewStudy() {
      this.$router.push('/StudyForm')
    },

    // used to display progress in the table progress bars
    calculateProgress(sessionCount) {
      const [completed, expected] = sessionCount.split('/').map(Number)
      let percentVal = Math.floor((completed / expected) * 100)
      return percentVal
    },

    // toggle drawer open and bind study-specific info to populate the right panel
    openDrawer(studyID) {
      const match = this.studies.find(study => study.studyID == studyID)
      if (match) {
        this.selectedStudy = match
        this.drawer = true
      }
    },

    // dynamic confirmation for study deletion
    displayDialog(details) {
      this.dialogDetails = { ...details }
      this.dialog = true
    },
    async downloadStudyData(studyID) {
      try {
        const backendUrl = this.$backendUrl
        const path = `${backendUrl}/get_all_session_data_instance_zip/${studyID}`

<<<<<<< HEAD
      const response = await api.get(path, {
        responseType: 'blob'
      })
=======
        const response = await axios.get(path, {
          responseType: 'blob',
        })
>>>>>>> 46da83d5

        // Get the content-disposition header to extract the filename
        const disposition = response.headers['content-disposition']
        const filename = disposition
          ? disposition.split('filename=')[1].replace(/"/g, '') // extracting the filename from header
          : 'download.zip'

        // Download
        const blob = new Blob([response.data], { type: 'application/zip' })
        const link = document.createElement('a')
        link.href = URL.createObjectURL(blob)
        link.download = filename
        link.click()
      } catch (error) {
        console.error('Error downloading study data:', error)
      }
    },
    async checkIfOverwriteAllowed(userID, studyID) {
      try {
        const backendUrl = this.$backendUrl
        const path = `${backendUrl}/is_overwrite_study_allowed/${userID}/${studyID}`
<<<<<<< HEAD
        const response = await api.get(path);
        
=======
        const response = await axios.get(path)

>>>>>>> 46da83d5
        if (response.data === true) {
          return true
        } else {
          return false
        }
      } catch (error) {
        console.error('Error checking overwrite permission:', error)
        this.isButtonVisible = false // Hide the button if there's an error
      }
    },
    async duplicateStudy(studyID) {
      try {
        const backendUrl = this.$backendUrl
        const path = `${backendUrl}/copy_study/${studyID}/${1}`
<<<<<<< HEAD
        const response = await api.post(path);
=======
        const response = await axios.post(path)
>>>>>>> 46da83d5

        // Refresh the page to show changes
        location.reload()
      } catch (error) {
        console.error('Error copying study', error)
        this.isButtonVisible = false // Hide the button if there's an error
      }
    },
    editExistingStudy(study_id) {
      this.$router.push({
        name: 'StudyForm',
        params: { studyID: study_id, userID: 1 }, // 1 is hardcoded for now until we have users
      })
    },
    // impacts whether we actually delete the study or not based on the user input
    async closeDialog(choice) {
      if (choice == 'yes') {
        const studyID = this.dialogDetails.studyID
        const userID = 1 //temp

        try {
          const backendUrl = this.$backendUrl
          const path = `${backendUrl}/delete_study/${studyID}/${userID}` // passing study and user id to tell what to "delete"
          const response = await api.post(path)
          this.studies = this.studies.filter(study => study.studyID !== studyID) //removing from local studies list
        } catch (error) {
          console.error('Error:', error.response?.data || error.message)
        }
      }
      this.dialog = false
    },
  },
}
</script>

<style scoped>
.create-study {
  font-size: 16px;
  font-weight: bold;
  padding: 10px 20px;
  text-transform: none;
}

.study-name {
  display: flex;
  align-items: center;
}

.table-background {
  background-color: #ffffff !important;
}

.v-text-field {
  width: 100%;
}

.v-btn.block {
  width: 100%;
}

h2 {
  font-size: 24px;
  font-weight: bold;
  margin-bottom: 16px;
}

.mb-4 {
  margin-bottom: 16px !important;
}

.d-flex {
  display: flex !important;
}

.justify-end {
  justify-content: flex-end !important;
}
</style><|MERGE_RESOLUTION|>--- conflicted
+++ resolved
@@ -144,14 +144,9 @@
 </template>
 
 <script>
-<<<<<<< HEAD
-import StudyPanel from './StudyPanel.vue'
+import StudyPanel from '@/components/StudyPanel.vue'
 
 import api from '@/axiosInstance'
-=======
-import StudyPanel from '@/components/StudyPanel.vue'
-import axios from 'axios'
->>>>>>> 46da83d5
 
 export default {
   components: { StudyPanel },
@@ -217,31 +212,9 @@
     // populating the studies table
     async populateStudies(userID) {
       try {
-<<<<<<< HEAD
-    const backendUrl = this.$backendUrl
-    const path = `${backendUrl}/get_study_data/${userID}`
-    const response = await api.get(path)
-
-    if (Array.isArray(response.data)) {
-      this.studies = await Promise.all(
-        response.data.map(async (study) => {
-          const canEdit = await this.checkIfOverwriteAllowed(userID, study[1])
-          return {
-            dateCreated: study[0],
-            studyID: study[1],
-            studyName: study[2],
-            studyDesc: study[3],
-            sessionCount: study[4],
-            role: study[5],
-            canEdit: canEdit, // Add the flag to the study object
-          }
-        })
-      )
-    }
-=======
         const backendUrl = this.$backendUrl
         const path = `${backendUrl}/get_study_data/${userID}`
-        const response = await axios.get(path)
+        const response = await api.get(path)
 
         if (Array.isArray(response.data)) {
           this.studies = await Promise.all(
@@ -262,7 +235,6 @@
             }),
           )
         }
->>>>>>> 46da83d5
       } catch (error) {
         console.error('Error retrieving studies: ', error)
       }
@@ -299,15 +271,9 @@
         const backendUrl = this.$backendUrl
         const path = `${backendUrl}/get_all_session_data_instance_zip/${studyID}`
 
-<<<<<<< HEAD
-      const response = await api.get(path, {
-        responseType: 'blob'
-      })
-=======
-        const response = await axios.get(path, {
+        const response = await api.get(path, {
           responseType: 'blob',
         })
->>>>>>> 46da83d5
 
         // Get the content-disposition header to extract the filename
         const disposition = response.headers['content-disposition']
@@ -329,13 +295,8 @@
       try {
         const backendUrl = this.$backendUrl
         const path = `${backendUrl}/is_overwrite_study_allowed/${userID}/${studyID}`
-<<<<<<< HEAD
-        const response = await api.get(path);
-        
-=======
-        const response = await axios.get(path)
-
->>>>>>> 46da83d5
+        const response = await api.get(path)
+
         if (response.data === true) {
           return true
         } else {
@@ -350,11 +311,7 @@
       try {
         const backendUrl = this.$backendUrl
         const path = `${backendUrl}/copy_study/${studyID}/${1}`
-<<<<<<< HEAD
-        const response = await api.post(path);
-=======
-        const response = await axios.post(path)
->>>>>>> 46da83d5
+        const response = await api.post(path)
 
         // Refresh the page to show changes
         location.reload()
