--- conflicted
+++ resolved
@@ -1,50 +1,21 @@
-<<<<<<< HEAD
 {
-    "studyName": "asdfasdf",
-    "studyDescription": "",
-    "studyDesignType": "Between",
-    "participantCount": "23",
-    "tasks": [
-        {
-            "taskName": "asdf",
-            "taskDescription": "",
-            "taskDirections": "",
-            "taskDuration": "",
-            "measurementOptions": []
-        }
-    ],
-    "factors": [
-        {
-            "factorName": "asdfasdf",
-            "factorDescription": ""
-        }
-    ]
-}
-=======
-{
-  "studyName": "Study Name",
-  "studyDescription": "Study Des",
-  "studyDesignType": "Within",
-  "participantCount": "2",
+  "studyName": "asdfasdf",
+  "studyDescription": "",
+  "studyDesignType": "Between",
+  "participantCount": "23",
   "tasks": [
     {
-      "taskName": "Task1 Name",
-      "taskDescription": "Task1 Des",
-      "taskDuration": "5",
-      "measurementOptions": ["Mouse Scrolls", "Mouse Movement"]
-    },
-    {
-      "taskName": "Task2 Name",
-      "taskDescription": "Task2 Des",
-      "taskDuration": "5",
-      "measurementOptions": ["Mouse Scrolls", "Mouse Movement"]
+      "taskName": "asdf",
+      "taskDescription": "",
+      "taskDirections": "",
+      "taskDuration": "",
+      "measurementOptions": []
     }
   ],
   "factors": [
     {
-      "factorName": "Factor Name",
-      "factorDescription": "Factor Des"
+      "factorName": "asdfasdf",
+      "factorDescription": ""
     }
   ]
-}
->>>>>>> 16cfc4f9
+}